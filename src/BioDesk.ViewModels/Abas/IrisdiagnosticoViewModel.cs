using System;
using System.Collections.Generic;
using System.Collections.ObjectModel;
using System.Collections.Specialized;
using System.ComponentModel;
using System.Globalization;
using System.Linq;
using System.Threading;
using System.Threading.Tasks;
using System.Windows.Media;
using BioDesk.Data.Repositories;
using BioDesk.Domain.Entities;
using BioDesk.Domain.Models;
using BioDesk.Services;
using BioDesk.Services.Debug;
using BioDesk.Services.Iridology;
using CommunityToolkit.Mvvm.ComponentModel;
using CommunityToolkit.Mvvm.Input;
using Microsoft.Extensions.Logging;

namespace BioDesk.ViewModels.Abas;

/// <summary>
/// ViewModel MINIMALISTA para Irisdiagnóstico (Tab 5)
/// Responsabilidade: Gerir lista de imagens de íris do paciente atual
/// </summary>
public partial class IrisdiagnosticoViewModel : ObservableObject, IDisposable
{
    private readonly IUnitOfWork _unitOfWork;
    private readonly ILogger<IrisdiagnosticoViewModel> _logger;
    private readonly IIridologyService _iridologyService;
    private readonly IDragDebugService _dragDebugService;
    private readonly IrisOverlayService _overlayService;
    private readonly SemaphoreSlim _carregarImagensSemaphore = new(1, 1); // ✅ CORREÇÃO CONCORRÊNCIA: 1 operação por vez

    [ObservableProperty]
    private Paciente? _pacienteAtual;

    [ObservableProperty]
    private ObservableCollection<IrisImagem> _irisImagens = new();

    [ObservableProperty]
    private bool _debugArrastoAtivo = true;

    [ObservableProperty]
    [NotifyCanExecuteChangedFor(nameof(RemoverImagemCommand))]
    private IrisImagem? _irisImagemSelecionada;

    [ObservableProperty]
    private string _olhoSelecionado = "Direito"; // Default Direito

    [ObservableProperty]
    private string? _observacoesImagem;

    // === FASE 2: ZOOM/PAN ===
    [ObservableProperty]
    private double _zoomLevel = 1.0;

    [ObservableProperty]
    private double _translateX = 0.0;

    [ObservableProperty]
    private double _translateY = 0.0;

    private const double MinZoom = 1.0;
    private const double MaxZoom = 5.0;
    private const double ZoomStep = 0.2;

    // === FASE 2: MARCAÇÕES ===
    [ObservableProperty]
    private ObservableCollection<IrisMarca> _marcasImagem = new();

    [ObservableProperty]
    private string _corMarcaSelecionada = "#C85959"; // Vermelho terroso default

    [ObservableProperty]
    private IrisMarca? _marcaSelecionada;

    // === FASE 3: CONTADORES POR COR (Paleta Terrosa) ===
    public int CountVermelho => MarcasImagem.Count(m => m.Cor == "#C85959");
    public int CountVerde => MarcasImagem.Count(m => m.Cor == "#6B8E63");
    public int CountAzul => MarcasImagem.Count(m => m.Cor == "#5B7C99");
    public int CountAmarelo => MarcasImagem.Count(m => m.Cor == "#D4A849");
    public int CountTotal => MarcasImagem.Count;

    [ObservableProperty]
    private bool _isLoading;

    [ObservableProperty]
    private string? _errorMessage;

    // === FASE 4: MAPA IRIDOLÓGICO ===
    [ObservableProperty]
    private bool _mostrarMapaIridologico = false;

    [ObservableProperty]
    private IridologyZone? _zonaDetectada;

    [ObservableProperty]
    private IridologyMap? _mapaAtual;

    /// <summary>
    /// Classe auxiliar para renderizar polígonos no WPF
    /// </summary>
    public class ZonaPoligono
    {
        public string Nome { get; set; } = string.Empty;
        public string Descricao { get; set; } = string.Empty;
        public PointCollection Pontos { get; set; } = new();
        public string CorPreenchimento { get; set; } = "#6B8E63"; // Verde musgo terroso
    }

    [ObservableProperty]
    private ObservableCollection<ZonaPoligono> _poligonosZonas = new();

    // === SISTEMA NOVO: OVERLAY INFALÍVEL (3-CLICK + OPENCV) ===

    /// <summary>
    /// Indica se o sistema de alinhamento está ativo (aguardando 3 cliques)
    /// </summary>
    [ObservableProperty]
    private bool _isAlignmentActive = false;

    /// <summary>
    /// Indica se os 3 cliques foram completados (habilita Auto-Fit/Confirmar)
    /// </summary>
    [ObservableProperty]
    private bool _hasThreeClicks = false;

    /// <summary>
    /// Texto de instrução contextual para o utilizador durante alinhamento
    /// </summary>
    [ObservableProperty]
    private string _alignmentInstructionText = string.Empty;

    /// <summary>
    /// Transformação aplicada ao MapaOverlayCanvas (resultado do IrisOverlayService)
    /// </summary>
    [ObservableProperty]
    private System.Windows.Media.Transform _overlayTransform = System.Windows.Media.Transform.Identity;

    // === FASE 5: CALIBRAÇÃO AVANÇADA ===

    /// <summary>
    /// Opacidade do mapa (0-100%)
    /// </summary>
    [ObservableProperty]
    private double _opacidadeMapa = 50.0;

    /// <summary>
    /// ✅ RAIOS NOMINAIS FIXOS (usados como referência para renderização)
    /// </summary>
    private const double RAIO_NOMINAL_IRIS = 270.0;

    // === FERRAMENTA DE DESENHO (CANETA) ===
    [ObservableProperty]
    private bool _modoDesenhoAtivo = false;

    [ObservableProperty]
    private string _corDesenho = "#C85959"; // Vermelho terroso default

    [ObservableProperty]
    private double _espessuraDesenho = 2.0;

    [ObservableProperty]
    private ObservableCollection<StrokeModel> _strokes = new();

    public IrisdiagnosticoViewModel(
        IUnitOfWork unitOfWork,
        ILogger<IrisdiagnosticoViewModel> logger,
        IIridologyService iridologyService,
        IDragDebugService dragDebugService,
        IrisOverlayService overlayService)
    {
        _unitOfWork = unitOfWork ?? throw new ArgumentNullException(nameof(unitOfWork));
        _logger = logger ?? throw new ArgumentNullException(nameof(logger));
        _iridologyService = iridologyService ?? throw new ArgumentNullException(nameof(iridologyService));
        _dragDebugService = dragDebugService ?? throw new ArgumentNullException(nameof(dragDebugService));
        _overlayService = overlayService ?? throw new ArgumentNullException(nameof(overlayService));

        if (DebugArrastoAtivo)
        {
            _dragDebugService.RecordEvent(DragDebugEventType.DragStart, "IrisdiagnosticoViewModel inicializado");
        }
    }

    /// <summary>
    /// Carrega dados do paciente (chamado pelo FichaPacienteViewModel)
    /// </summary>
    public async Task CarregarDadosAsync(Paciente paciente)
    {
        if (paciente == null)
        {
            _logger.LogWarning("⚠️ Tentativa de carregar dados com paciente nulo");
            return;
        }

        _logger.LogInformation("� Carregando dados de íris para paciente: {Nome} (ID={Id})", paciente.NomeCompleto, paciente.Id);

        PacienteAtual = paciente;

        _logger.LogInformation("🔍 DEBUG: PacienteAtual setado. Chamando CarregarImagensAsync...");

        await CarregarImagensAsync();

        _logger.LogInformation("🔍 DEBUG: CarregarDadosAsync COMPLETO. Total de imagens: {Count}", IrisImagens.Count);
    }

    /// <summary>
    /// Carrega imagens de íris do paciente atual
    /// </summary>
    private async Task CarregarImagensAsync()
    {
        if (PacienteAtual == null)
        {
            _logger.LogWarning("⚠️ CarregarImagensAsync: PacienteAtual é NULL");
            return;
        }

        // ✅ CORREÇÃO CONCORRÊNCIA: Aguardar semaphore antes de acessar DbContext
        await _carregarImagensSemaphore.WaitAsync();

        try
        {
            _logger.LogInformation("🔍 Carregando imagens para Paciente ID={Id}, Nome={Nome}", PacienteAtual.Id, PacienteAtual.NomeCompleto);

            var todasImagens = await _unitOfWork.IrisImagens.GetAllAsync();
            _logger.LogInformation("🔍 Total de imagens na BD: {Count}", todasImagens.Count());

            var imagensDoPaciente = todasImagens
                .Where(i => i.PacienteId == PacienteAtual.Id)
                .OrderByDescending(i => i.DataCaptura)
                .ToList();

            _logger.LogInformation("🔍 Imagens filtradas para Paciente {Id}: {Count}", PacienteAtual.Id, imagensDoPaciente.Count);

            // ✅ AUDITADO: Log detalhado de cada imagem + verificação de existência de ficheiro
            foreach (var img in imagensDoPaciente)
            {
                var existe = System.IO.File.Exists(img.CaminhoImagem);
                _logger.LogInformation("  📷 Imagem ID={Id}, Olho={Olho}, Caminho={Caminho}, Data={Data}, Existe={Existe}",
                    img.Id, img.Olho, img.CaminhoImagem, img.DataCaptura, existe);

                if (!existe)
                {
                    _logger.LogWarning("  ⚠️ ALERTA: Ficheiro não encontrado no disco!");
                }
            }

            IrisImagens = new ObservableCollection<IrisImagem>(imagensDoPaciente);

            _logger.LogInformation("✅ Carregadas {Count} imagens de íris para ObservableCollection", IrisImagens.Count);
        }
        catch (Exception ex)
        {
            _logger.LogError(ex, "❌ Erro ao carregar imagens de íris");
            ErrorMessage = "Erro ao carregar imagens.";
        }
        finally
        {
            // ✅ SEMPRE libertar o semaphore, mesmo com erro
            _carregarImagensSemaphore.Release();
        }
    }

    /// <summary>
    /// Comando para adicionar nova imagem de íris
    /// FASE 1: Captura de foto, validação, salvamento na BD e filesystem
    /// </summary>
    [RelayCommand]
    private async Task AdicionarImagemAsync()
    {
        // 🔥 GUARD: Validar paciente ativo
        if (PacienteAtual == null || PacienteAtual.Id == 0)
        {
            ErrorMessage = "Nenhum paciente selecionado ou paciente não foi salvo.";
            _logger.LogWarning("⚠️ Tentativa de adicionar imagem sem paciente válido");
            return;
        }

        try
        {
            IsLoading = true;
            ErrorMessage = null;

            // 1️⃣ OpenFileDialog para selecionar imagem
            var openFileDialog = new Microsoft.Win32.OpenFileDialog
            {
                Title = "Selecionar Imagem de Íris",
                Filter = "Imagens|*.jpg;*.jpeg;*.png;*.bmp|Todos os ficheiros|*.*",
                Multiselect = false
            };

            if (openFileDialog.ShowDialog() != true)
            {
                _logger.LogInformation("Seleção de imagem cancelada pelo utilizador");
                return;
            }

            // 2️⃣ Validar formato e tamanho (máx 10MB)
            var fileInfo = new System.IO.FileInfo(openFileDialog.FileName);
            if (fileInfo.Length > 10 * 1024 * 1024)
            {
                ErrorMessage = "Imagem muito grande (máximo 10MB)";
                _logger.LogWarning("⚠️ Imagem rejeitada: {Size}MB", fileInfo.Length / 1024.0 / 1024.0);
                return;
            }

            // 3️⃣ Criar estrutura de pastas: Documents/BioDeskPro2/Pacientes/{NomePaciente}/IrisImagens/
            var nomePaciente = PacienteAtual.NomeCompleto; // Manter espaços para consistência com outros documentos
            var pastaPaciente = System.IO.Path.Combine(
                Environment.GetFolderPath(Environment.SpecialFolder.MyDocuments),
                "BioDeskPro2", "Pacientes", nomePaciente, "IrisImagens"
            );

            System.IO.Directory.CreateDirectory(pastaPaciente);

            // 4️⃣ Gerar nome único: Iris_{Olho}_{Timestamp}{Extensão}
            var timestamp = DateTime.Now.ToString("yyyyMMdd_HHmmss");
            var extensao = System.IO.Path.GetExtension(openFileDialog.FileName);
            var nomeArquivo = $"Iris_{OlhoSelecionado}_{timestamp}{extensao}";
            var caminhoDestino = System.IO.Path.Combine(pastaPaciente, nomeArquivo);

            // 5️⃣ Copiar imagem para o destino
            System.IO.File.Copy(openFileDialog.FileName, caminhoDestino, true);
            _logger.LogInformation("📁 Imagem copiada para: {Caminho}", caminhoDestino);

            // 6️⃣ Criar entidade IrisImagem
            var novaImagem = new IrisImagem
            {
                PacienteId = PacienteAtual.Id,
                Olho = OlhoSelecionado,
                DataCaptura = DateTime.Now,
                CaminhoImagem = caminhoDestino,
                Observacoes = string.IsNullOrWhiteSpace(ObservacoesImagem) ? null : ObservacoesImagem
            };

            // 7️⃣ Salvar no banco de dados
            await _unitOfWork.IrisImagens.AddAsync(novaImagem);
            await _unitOfWork.SaveChangesAsync();

            _logger.LogInformation("✅ Imagem de íris adicionada: {Olho}, ID: {Id}", OlhoSelecionado, novaImagem.Id);

            // 8️⃣ Recarregar lista e limpar campos
            await CarregarImagensAsync();
            ObservacoesImagem = null; // Limpar observações para próxima captura

            // 9️⃣ Selecionar automaticamente a imagem recém-adicionada
            IrisImagemSelecionada = IrisImagens.FirstOrDefault(i => i.Id == novaImagem.Id);
        }
        catch (Exception ex)
        {
            _logger.LogError(ex, "❌ Erro ao adicionar imagem de íris");
            ErrorMessage = $"Erro ao adicionar imagem: {ex.Message}";
        }
        finally
        {
            IsLoading = false;
        }
    }

    /// <summary>
    /// Comando para remover imagem selecionada
    /// FASE 1: Confirmação, remoção de ficheiro físico e BD
    /// </summary>
    [RelayCommand(CanExecute = nameof(CanRemoverImagem))]
    private async Task RemoverImagemAsync()
    {
        if (IrisImagemSelecionada == null)
        {
            _logger.LogWarning("⚠️ Tentativa de remover imagem sem seleção");
            return;
        }

        try
        {
            // 1️⃣ Confirmação com MessageBox
            var resultado = System.Windows.MessageBox.Show(
                $"Deseja remover a imagem do olho {IrisImagemSelecionada.Olho}?\n\n" +
                $"Data: {IrisImagemSelecionada.DataCaptura:dd/MM/yyyy HH:mm}\n" +
                $"Esta ação não pode ser desfeita.",
                "Confirmar Remoção",
                System.Windows.MessageBoxButton.YesNo,
                System.Windows.MessageBoxImage.Question
            );

            if (resultado != System.Windows.MessageBoxResult.Yes)
            {
                return;
            }

            IsLoading = true;
            ErrorMessage = null;

            var imagemId = IrisImagemSelecionada.Id;
            var caminhoImagem = IrisImagemSelecionada.CaminhoImagem;

            // 🔓 Limpar seleção para liberar binding (converter já carregou em memória)
            IrisImagemSelecionada = null;

            // 2️⃣ Remover arquivo físico (se existir)
            if (System.IO.File.Exists(caminhoImagem))
            {
                System.IO.File.Delete(caminhoImagem);
                _logger.LogInformation("🗑️ Arquivo físico removido: {Caminho}", caminhoImagem);
            }
            else
            {
                _logger.LogWarning("⚠️ Arquivo físico não encontrado: {Caminho}", caminhoImagem);
            }

            // 3️⃣ Remover do banco de dados (cascade delete remove IrisMarcas automaticamente)
            var imagemParaRemover = await _unitOfWork.IrisImagens.GetByIdAsync(imagemId);

            if (imagemParaRemover == null)
            {
                ErrorMessage = "Imagem não encontrada na base de dados.";
                _logger.LogError("❌ Imagem ID {Id} não encontrada na BD", imagemId);
                return;
            }

            _unitOfWork.IrisImagens.Remove(imagemParaRemover);
            await _unitOfWork.SaveChangesAsync();

            _logger.LogInformation("✅ Imagem de íris removida: ID {Id}, Olho {Olho}", imagemId, imagemParaRemover.Olho);

            // 4️⃣ Recarregar lista
            await CarregarImagensAsync();
        }
        catch (Exception ex)
        {
            _logger.LogError(ex, "❌ Erro ao remover imagem de íris");
            ErrorMessage = $"Erro ao remover imagem: {ex.Message}";
        }
        finally
        {
            IsLoading = false;
        }
    }

    private bool CanRemoverImagem()
    {
        return IrisImagemSelecionada != null;
    }

    /// <summary>
    /// Carrega imagem capturada da câmara USB (chamado pelo UserControl)
    /// </summary>
    public async Task CarregarImagemCapturadaAsync(string caminhoImagemCapturada)
    {
        if (PacienteAtual == null || PacienteAtual.Id == 0)
        {
            ErrorMessage = "Nenhum paciente selecionado.";
            _logger.LogWarning("⚠️ Tentativa de carregar imagem capturada sem paciente válido");
            return;
        }

        try
        {
            IsLoading = true;
            ErrorMessage = null;

            // 1️⃣ Criar estrutura de pastas do paciente
            var nomePaciente = PacienteAtual.NomeCompleto; // Manter espaços para consistência
            var pastaPaciente = System.IO.Path.Combine(
                Environment.GetFolderPath(Environment.SpecialFolder.MyDocuments),
                "BioDeskPro2", "Pacientes", nomePaciente, "IrisImagens"
            );

            System.IO.Directory.CreateDirectory(pastaPaciente);

            // 2️⃣ Gerar nome final: Iris_{Olho}_{Timestamp}.jpg
            var timestamp = DateTime.Now.ToString("yyyyMMdd_HHmmss");
            var nomeArquivo = $"Iris_{OlhoSelecionado}_{timestamp}.jpg";
            var caminhoDestino = System.IO.Path.Combine(pastaPaciente, nomeArquivo);

            // 3️⃣ Mover imagem da pasta temporária para pasta do paciente
            System.IO.File.Move(caminhoImagemCapturada, caminhoDestino, true);
            _logger.LogInformation("📁 Imagem capturada movida para: {Caminho}", caminhoDestino);

            // 4️⃣ Criar entidade IrisImagem
            var novaImagem = new IrisImagem
            {
                PacienteId = PacienteAtual.Id,
                Olho = OlhoSelecionado,
                DataCaptura = DateTime.Now,
                CaminhoImagem = caminhoDestino,
                Observacoes = string.IsNullOrWhiteSpace(ObservacoesImagem) ? null : ObservacoesImagem
            };

            // 5️⃣ Salvar no banco de dados
            await _unitOfWork.IrisImagens.AddAsync(novaImagem);
            await _unitOfWork.SaveChangesAsync();

            _logger.LogInformation("✅ Imagem capturada adicionada: {Olho}, ID: {Id}", OlhoSelecionado, novaImagem.Id);

            // 6️⃣ Recarregar lista e selecionar nova imagem
            await CarregarImagensAsync();
            ObservacoesImagem = null;
            IrisImagemSelecionada = IrisImagens.FirstOrDefault(i => i.Id == novaImagem.Id);
        }
        catch (Exception ex)
        {
            _logger.LogError(ex, "❌ Erro ao carregar imagem capturada");
            ErrorMessage = $"Erro ao carregar imagem: {ex.Message}";
        }
        finally
        {
            IsLoading = false;
        }
    }

    // ========================================
    // FASE 2: COMANDOS DE ZOOM/PAN
    // ========================================

    /// <summary>
    /// Aumenta o nível de zoom
    /// </summary>
    [RelayCommand]
    private void ZoomIn()
    {
        if (ZoomLevel < MaxZoom)
        {
            ZoomLevel = Math.Min(ZoomLevel + ZoomStep, MaxZoom);
            _logger.LogDebug("🔍 Zoom aumentado: {Zoom}x", ZoomLevel);
        }
    }

    /// <summary>
    /// Diminui o nível de zoom
    /// </summary>
    [RelayCommand]
    private void ZoomOut()
    {
        if (ZoomLevel > MinZoom)
        {
            ZoomLevel = Math.Max(ZoomLevel - ZoomStep, MinZoom);
            _logger.LogDebug("🔍 Zoom diminuído: {Zoom}x", ZoomLevel);
        }
    }

    /// <summary>
    /// Reseta zoom e pan para valores iniciais
    /// </summary>
    [RelayCommand]
    private void ResetZoom()
    {
        ZoomLevel = 1.0;
        TranslateX = 0.0;
        TranslateY = 0.0;
        _logger.LogDebug("🔄 Zoom resetado");
    }

    // ========================================
    // FASE 2: COMANDOS DE MARCAÇÕES
    // ========================================

    /// <summary>
    /// Adiciona marca na posição especificada (chamado pelo Canvas via Command Parameter)
    /// </summary>
    [RelayCommand]
    private async Task AdicionarMarcaAsync((double X, double Y, string? Observacao) parametros)
    {
        if (IrisImagemSelecionada == null)
        {
            _logger.LogWarning("⚠️ Tentativa de adicionar marca sem imagem selecionada");
            return;
        }

        try
        {
            var novaMarca = new IrisMarca
            {
                IrisImagemId = IrisImagemSelecionada.Id,
                X = parametros.X,
                Y = parametros.Y,
                Cor = CorMarcaSelecionada,
                Observacoes = parametros.Observacao ?? string.Empty,
                DataCriacao = DateTime.Now
            };

            // Salvar na BD
            await _unitOfWork.IrisMarcas.AddAsync(novaMarca);
            await _unitOfWork.SaveChangesAsync();

            // Adicionar à coleção local
            MarcasImagem.Add(novaMarca);

            // Atualizar contadores (FASE 3)
            NotificarMudancaContadores();

            _logger.LogInformation("✅ Marca adicionada: X={X}, Y={Y}, Cor={Cor}", parametros.X, parametros.Y, CorMarcaSelecionada);
        }
        catch (Exception ex)
        {
            _logger.LogError(ex, "❌ Erro ao adicionar marca");
            ErrorMessage = $"Erro ao adicionar marca: {ex.Message}";
        }
    }

    /// <summary>
    /// Remove marca selecionada
    /// </summary>
    [RelayCommand(CanExecute = nameof(CanRemoverMarca))]
    private async Task RemoverMarcaAsync()
    {
        if (MarcaSelecionada == null) return;

        try
        {
            // Remover da BD
            _unitOfWork.IrisMarcas.Remove(MarcaSelecionada);
            await _unitOfWork.SaveChangesAsync();

            // Remover da coleção local
            MarcasImagem.Remove(MarcaSelecionada);

            // Atualizar contadores (FASE 3)
            NotificarMudancaContadores();

            _logger.LogInformation("🗑️ Marca removida: ID {Id}", MarcaSelecionada.Id);
            MarcaSelecionada = null;
        }
        catch (Exception ex)
        {
            _logger.LogError(ex, "❌ Erro ao remover marca");
            ErrorMessage = $"Erro ao remover marca: {ex.Message}";
        }
    }

    private bool CanRemoverMarca() => MarcaSelecionada != null;

    /// <summary>
    /// Edita observações de uma marca existente (FASE 3)
    /// </summary>
    /// <summary>
    /// Evento para solicitar abertura de dialog de edição de observações
    /// </summary>
    public event EventHandler<IrisMarca>? SolicitarEdicaoObservacoes;

    /// <summary>
    /// Editar observações de uma marca - Dispara evento para a View abrir o dialog
    /// </summary>
    [RelayCommand]
    private void EditarObservacoesMarca(IrisMarca marca)
    {
        if (marca == null) return;

        _logger.LogInformation("📝 Solicitando edição de observações da marca ID {Id}", marca.Id);

        // Disparar evento para a View tratar (MVVM pattern)
        SolicitarEdicaoObservacoes?.Invoke(this, marca);
    }

    /// <summary>
    /// Atualizar observações de uma marca (chamado pela View após dialog)
    /// </summary>
    public async Task AtualizarObservacoesMarcaAsync(IrisMarca marca)
    {
        try
        {
            // Salvar na BD
            await _unitOfWork.SaveChangesAsync();
            _logger.LogInformation("✅ Observações da marca ID {Id} atualizadas", marca.Id);
        }
        catch (Exception ex)
        {
            _logger.LogError(ex, "❌ Erro ao atualizar observações da marca");
            ErrorMessage = $"Erro ao atualizar observações: {ex.Message}";
        }
    }

    /// <summary>
    /// Muda cor de uma marca existente (FASE 3)
    /// </summary>
    [RelayCommand]
    private async Task MudarCorMarcaAsync((IrisMarca Marca, string NovaCor) parametros)
    {
        if (parametros.Marca == null) return;

        try
        {
            parametros.Marca.Cor = parametros.NovaCor;
            await _unitOfWork.SaveChangesAsync();

            _logger.LogInformation("🎨 Cor da marca alterada para {Cor}", parametros.NovaCor);

            // Forçar atualização visual + contadores (FASE 3)
            OnPropertyChanged(nameof(MarcasImagem));
            NotificarMudancaContadores();
        }
        catch (Exception ex)
        {
            _logger.LogError(ex, "❌ Erro ao mudar cor da marca");
            ErrorMessage = $"Erro ao mudar cor: {ex.Message}";
        }
    }

    /// <summary>
    /// Remove marca específica (alternativa ao RemoverMarcaAsync que usa MarcaSelecionada)
    /// </summary>
    [RelayCommand]
    private async Task RemoverMarcaEspecificaAsync(IrisMarca marca)
    {
        if (marca == null) return;

        try
        {
            // Remover da BD
            _unitOfWork.IrisMarcas.Remove(marca);
            await _unitOfWork.SaveChangesAsync();

            // Remover da coleção local
            MarcasImagem.Remove(marca);

            // Atualizar contadores (FASE 3)
            NotificarMudancaContadores();

            _logger.LogInformation("🗑️ Marca removida: ID {Id}", marca.Id);
        }
        catch (Exception ex)
        {
            _logger.LogError(ex, "❌ Erro ao remover marca");
            ErrorMessage = $"Erro ao remover marca: {ex.Message}";
        }
    }

    /// <summary>
    /// Carrega marcas da imagem selecionada
    /// </summary>
    private async Task CarregarMarcasAsync()
    {
        if (IrisImagemSelecionada == null)
        {
            MarcasImagem.Clear();
            return;
        }

        try
        {
            var todasMarcas = await _unitOfWork.IrisMarcas.GetAllAsync();
            var marcasDaImagem = todasMarcas
                .Where(m => m.IrisImagemId == IrisImagemSelecionada.Id)
                .OrderBy(m => m.DataCriacao)
                .ToList();

            MarcasImagem = new ObservableCollection<IrisMarca>(marcasDaImagem);

            // Atualizar contadores (FASE 3)
            NotificarMudancaContadores();

            _logger.LogInformation("📌 Carregadas {Count} marcas da imagem", MarcasImagem.Count);
        }
        catch (Exception ex)
        {
            _logger.LogError(ex, "❌ Erro ao carregar marcas");
            MarcasImagem.Clear();
        }
    }

    /// <summary>
    /// Hook para quando a imagem selecionada mudar → carregar marcas
    /// ✅ AUDITADO: Logging detalhado para diagnóstico de imagens não visíveis
    /// </summary>
    partial void OnIrisImagemSelecionadaChanged(IrisImagem? value)
    {
        if (value != null)
        {
            var existe = System.IO.File.Exists(value.CaminhoImagem);
            _logger.LogInformation("🔍 SELEÇÃO MUDOU → Olho: {Olho}, ID: {Id}, Caminho: {Caminho}, Existe: {Existe}",
                value.Olho, value.Id, value.CaminhoImagem, existe);

            if (!existe)
            {
                _logger.LogError("❌ CRÍTICO: Ficheiro da imagem selecionada NÃO EXISTE no disco!");
                ErrorMessage = $"Ficheiro de imagem não encontrado: {System.IO.Path.GetFileName(value.CaminhoImagem)}";
            }
        }
        else
        {
            _logger.LogInformation("🔍 SELEÇÃO MUDOU → NULL (nenhuma imagem selecionada)");
        }

        if (value != null)
        {
            // Reset zoom/pan ao mudar de imagem
            ResetZoom();

            // Carregar marcas da nova imagem (fire-and-forget é seguro aqui)
            _ = CarregarMarcasAsync();

            // FASE 4: Carregar mapa iridológico automaticamente
            if (MostrarMapaIridologico)
            {
                _ = CarregarMapaIridologicoAsync();
            }
        }
        else
        {
            MarcasImagem.Clear();
        }
    }

    /// <summary>
    /// Notifica mudanças nos contadores de marcas por cor (FASE 3)
    /// </summary>
    private void NotificarMudancaContadores()
    {
        OnPropertyChanged(nameof(CountVermelho));
        OnPropertyChanged(nameof(CountVerde));
        OnPropertyChanged(nameof(CountAzul));
        OnPropertyChanged(nameof(CountAmarelo));
        OnPropertyChanged(nameof(CountTotal));
    }

    // === COMANDOS FERRAMENTA DE DESENHO ===

    /// <summary>
    /// Limpa todos os desenhos do canvas
    /// </summary>
    [RelayCommand]
    private void LimparDesenhos()
    {
        try
        {
            Strokes.Clear();
            _logger.LogInformation("🗑️ Todos os desenhos foram limpos");
        }
        catch (Exception ex)
        {
            _logger.LogError(ex, "❌ Erro ao limpar desenhos");
        }
    }

    /// <summary>
    /// Desfaz o último desenho
    /// </summary>
    [RelayCommand(CanExecute = nameof(CanDesfazerDesenho))]
    private void DesfazerDesenho()
    {
        try
        {
            if (Strokes.Count > 0)
            {
                var ultimoStroke = Strokes[Strokes.Count - 1];
                Strokes.RemoveAt(Strokes.Count - 1);
                _logger.LogInformation("↶ Desenho desfeito: {Count} pontos", ultimoStroke.Points.Count);
            }
        }
        catch (Exception ex)
        {
            _logger.LogError(ex, "❌ Erro ao desfazer desenho");
        }
    }

    private bool CanDesfazerDesenho() => Strokes.Count > 0;

    /// <summary>
    /// Adiciona um novo stroke à coleção
    /// </summary>
    public void AdicionarStroke(StrokeModel stroke)
    {
        if (stroke == null || stroke.Points.Count == 0)
        {
            _logger.LogWarning("⚠️ Tentativa de adicionar stroke vazio ou nulo");
            return;
        }

        try
        {
            Strokes.Add(stroke);
            DesfazerDesenhoCommand.NotifyCanExecuteChanged();
            _logger.LogDebug("✏️ Stroke adicionado: {Count} pontos, cor {Color}", stroke.Points.Count, stroke.Color);
        }
        catch (Exception ex)
        {
            _logger.LogError(ex, "❌ Erro ao adicionar stroke");
        }
    }

    // === COMANDOS OVERLAY INFALÍVEL (3-CLICK + OPENCV) ===

    /// <summary>
    /// Inicia o processo de alinhamento do overlay (3 cliques: Centro → Direita → Topo)
    /// </summary>
    [RelayCommand]
    private void StartOverlayAlignment()
    {
        try
        {
            // ✅ Auto-ativar o mapa se ainda não estiver visível
            if (!MostrarMapaIridologico)
            {
                MostrarMapaIridologico = true;
                _logger.LogInformation("🔍 Mapa iridológico ativado automaticamente");
            }

            _overlayService.StartAlignment();
            IsAlignmentActive = true;
            AlignmentInstructionText = "1️⃣ Clique no CENTRO da pupila";
            _logger.LogInformation("🎯 Sistema de alinhamento iniciado");
        }
        catch (Exception ex)
        {
            _logger.LogError(ex, "❌ Erro ao iniciar alinhamento overlay");
        }
    }

    /// <summary>
    /// Executa detecção automática OpenCV para ajustar o mapa às bordas da íris
    /// </summary>
    [RelayCommand]
    private async Task AutoFitOverlay()
    {
        try
        {
            if (IrisImagemSelecionada == null)
            {
                _logger.LogWarning("⚠️ Auto-Fit sem imagem selecionada");
                return;
            }

            // Carregar a imagem como BitmapSource
            var bitmap = new System.Windows.Media.Imaging.BitmapImage();
            bitmap.BeginInit();
            bitmap.UriSource = new Uri(IrisImagemSelecionada.CaminhoImagem, UriKind.Absolute);
            bitmap.CacheOption = System.Windows.Media.Imaging.BitmapCacheOption.OnLoad;
            bitmap.EndInit();
            bitmap.Freeze(); // Thread-safe

            var success = await _overlayService.AutoFitAsync(bitmap);

            if (success)
            {
                var transform = _overlayService.GetCurrentTransform();
                if (transform != null)
                {
                    OverlayTransform = transform;
                    AlignmentInstructionText = "✅ Auto-Fit concluído! Clique em Confirmar para salvar.";
                    _logger.LogInformation("🤖 Auto-Fit OpenCV executado com sucesso");
                }
            }
            else
            {
                AlignmentInstructionText = "⚠️ Auto-Fit falhou. Continue manualmente ou reinicie.";
                _logger.LogWarning("⚠️ Auto-Fit não conseguiu detectar a íris");
            }
        }
        catch (Exception ex)
        {
            _logger.LogError(ex, "❌ Erro ao executar Auto-Fit");
            AlignmentInstructionText = "❌ Erro no Auto-Fit. Continue manualmente.";
        }
    }

    /// <summary>
    /// Confirma o alinhamento atual e finaliza o processo
    /// </summary>
    [RelayCommand]
    private void ConfirmAlignment()
    {
        try
        {
            IsAlignmentActive = false;
            HasThreeClicks = false; // ✅ LIMPAR FLAG
            AlignmentInstructionText = string.Empty;
            _logger.LogInformation("✅ Alinhamento confirmado pelo utilizador");
        }
        catch (Exception ex)
        {
            _logger.LogError(ex, "❌ Erro ao confirmar alinhamento");
        }
    }

    /// <summary>
    /// Reinicia o processo de alinhamento (reset completo)
    /// </summary>
    [RelayCommand]
    private void ResetAlignment()
    {
        try
        {
            _overlayService.ResetAlignment();
            OverlayTransform = System.Windows.Media.Transform.Identity;
            IsAlignmentActive = false;
            HasThreeClicks = false; // ✅ LIMPAR FLAG
            AlignmentInstructionText = string.Empty;
            _logger.LogInformation("↻ Alinhamento reiniciado");
        }
        catch (Exception ex)
        {
            _logger.LogError(ex, "❌ Erro ao reiniciar alinhamento");
        }
    }

    /// <summary>
    /// Processa um clique no MapaOverlayCanvas durante o alinhamento (chamado pelo code-behind)
    /// </summary>
    public void ProcessOverlayClick(System.Windows.Point clickPosition)
    {
        if (!IsAlignmentActive) return;

        try
        {
            var allClicksCompleted = _overlayService.ProcessClick(clickPosition);

            // Atualizar texto de instrução baseado na fase atual do serviço
            AlignmentInstructionText = _overlayService.InstructionText;

            // Se os 3 cliques foram completados, obter a transformação calculada
            if (allClicksCompleted)
            {
                HasThreeClicks = true; // ✅ HABILITAR Auto-Fit/Confirmar
                var transform = _overlayService.GetCurrentTransform();
                if (transform != null)
                {
                    OverlayTransform = transform;
                    _logger.LogInformation("✅ 3 cliques completos - Transformação aplicada");
                }
            }

            _logger.LogDebug("🖱️ Clique processado - Estado: {Instruction}", AlignmentInstructionText);
        }
        catch (Exception ex)
        {
            _logger.LogError(ex, "❌ Erro ao processar clique no overlay");
            AlignmentInstructionText = "❌ Erro ao processar clique. Reinicie o alinhamento.";
        }
    }

    partial void OnDebugArrastoAtivoChanged(bool value)
    {
        if (value)
        {
            _dragDebugService.RecordEvent(DragDebugEventType.DragStart, "Debug de arrasto ativado");
        }
    }

    private void RecordDragEvent(
        DragDebugEventType type,
        string message,
        IReadOnlyDictionary<string, double>? metrics = null,
        IReadOnlyDictionary<string, string>? context = null)
    {
        if (!DebugArrastoAtivo)
        {
            return;
        }

        try
        {
            _dragDebugService.RecordEvent(type, message, metrics, context);
        }
        catch (Exception ex)
        {
            _logger.LogWarning(ex, "Falha ao registar evento de debug: {Message}", ex.Message);
        }
    }

<<<<<<< HEAD
=======
    private Dictionary<string, double> ConstruirMetricasCentros()
    {
        return new Dictionary<string, double>
        {
            ["centroPupilaX"] = CentroPupilaX,
            ["centroPupilaY"] = CentroPupilaY,
            ["raioPupila"] = RaioPupila,
            ["centroIrisX"] = CentroIrisX,
            ["centroIrisY"] = CentroIrisY,
            ["raioIris"] = RaioIris
        };
    }

    private Dictionary<string, string> ConstruirContextoPadrao()
    {
        return new Dictionary<string, string>
        {
            ["isAlignmentActive"] = IsAlignmentActive.ToString(),
            ["mostrarMapaIridologico"] = MostrarMapaIridologico.ToString()
        };
    }

    private void RegistarEstadoAtual(string origem)
    {
        var contexto = ConstruirContextoPadrao();
        contexto["origem"] = origem;

        RecordDragEvent(
            DragDebugEventType.ViewModelUpdate,
            "Snapshot do estado atual",
            ConstruirMetricasCentros(),
            contexto);
    }

>>>>>>> 1becab72
    // ========================================
    // FASE 4: MAPA IRIDOLÓGICO
    // ========================================

    /// <summary>
    /// Observador para quando MostrarMapaIridologico mudar via binding
    /// </summary>
    partial void OnMostrarMapaIridologicoChanged(bool value)
    {
        _logger.LogInformation("🗺️ Mapa iridológico mudou para: {Estado}", value ? "VISÍVEL" : "OCULTO");

        if (value && IrisImagemSelecionada != null)
        {
            _ = CarregarMapaIridologicoAsync();
        }
        else
        {
            // Limpar polígonos ao ocultar
            PoligonosZonas.Clear();
            ZonaDetectada = null;
        }
    }

    /// <summary>
    /// Carrega e renderiza mapa iridológico baseado no olho da imagem
    /// </summary>
    private async Task CarregarMapaIridologicoAsync()
    {
        if (IrisImagemSelecionada == null)
        {
            _logger.LogWarning("⚠️ Tentativa de carregar mapa sem imagem selecionada");
            return;
        }

        try
        {
            IsLoading = true;
            ErrorMessage = null;

            // Carregar JSON baseado no olho (Esquerdo → esq, Direito → drt)
            MapaAtual = await _iridologyService.CarregarMapaAsync(IrisImagemSelecionada.Olho);

            if (MapaAtual == null)
            {
                ErrorMessage = "Erro ao carregar mapa iridológico.";
                _logger.LogError("❌ Falha ao carregar mapa para olho: {Olho}", IrisImagemSelecionada.Olho);
                return;
            }

            _logger.LogInformation("✅ Mapa iridológico carregado: {TotalZonas} zonas, Tipo: {Tipo}",
                MapaAtual.Metadata.TotalZonas,
                MapaAtual.Metadata.Tipo);

            // Renderizar polígonos
            RenderizarPoligonos();
        }
        catch (Exception ex)
        {
            _logger.LogError(ex, "❌ Erro ao carregar mapa iridológico");
            ErrorMessage = $"Erro ao carregar mapa: {ex.Message}";
        }
        finally
        {
            IsLoading = false;
        }
    }

    /// <summary>
    /// Renderiza todas as zonas do mapa como polígonos WPF
    /// NOVO: Usa canvas fixo 600x600px para mapa centralizado
    /// </summary>
    private void RenderizarPoligonos()
    {
        if (MapaAtual?.Zonas == null) return;

        PoligonosZonas.Clear();

        var cores = new[] { "#6B8E63", "#9CAF97", "#5B7C99", "#D4A849" };
        var corIndex = 0;

        foreach (var zona in MapaAtual.Zonas)
        {
            // 🎨 NOVA LÓGICA: Círculos perfeitos + OverlayTransform do Sistema Infalível
            foreach (var parte in zona.Partes)
            {
                var pontos = new System.Windows.Media.PointCollection();

                foreach (var coordenada in parte)
                {
                    double normalizedRadius = Math.Clamp(coordenada.Raio, 0.0, 1.0);
                    double angulo = (coordenada.Angulo + 270.0) * Math.PI / 180.0;
                    angulo = NormalizeAngleRadians(angulo);

                    double raio = normalizedRadius * RAIO_NOMINAL_IRIS;
                    double x = 200.0 + raio * Math.Cos(angulo); // Centro em (200, 200) - canvas 400x400
                    double y = 200.0 - raio * Math.Sin(angulo);

                    pontos.Add(new System.Windows.Point(x, y));
                }

                if (pontos.Count > 0)
                {
                    PoligonosZonas.Add(new ZonaPoligono
                    {
                        Nome = zona.Nome,
                        Descricao = zona.Descricao,
                        Pontos = pontos,
                        CorPreenchimento = cores[corIndex % cores.Length]
                    });
                }
            }

            corIndex++;
        }

        _logger.LogInformation("🎨 Renderizados {Count} polígonos para {Zonas}",
            PoligonosZonas.Count,
            MapaAtual.Zonas.Count);
    }

    /// <summary>
    /// Normaliza ângulo para 0 a 2π radianos
    /// </summary>
    private static double NormalizeAngleRadians(double angulo)
    {
        while (angulo < 0) angulo += 2 * Math.PI;
        while (angulo >= 2 * Math.PI) angulo -= 2 * Math.PI;
        return angulo;
    }

    /// <summary>
    /// Detecta zona ao clicar (chamado pelo UserControl)
    /// </summary>
    public void DetectarZonaNoClique(double x, double y)
    {
        if (MapaAtual == null || !MostrarMapaIridologico) return;

        ZonaDetectada = _iridologyService.DetectarZonaClique(x, y, MapaAtual);

        if (ZonaDetectada != null)
        {
            _logger.LogInformation("🎯 Zona detectada no clique: {Nome}", ZonaDetectada.Nome);
        }
    }

<<<<<<< HEAD
    // === MÉTODOS DE RENDERIZAÇÃO OVERLAY ===
=======
    // === MÉTODOS DE CALIBRAÇÃO ===

    /// <summary>
    /// Inicializa handlers da pupila e íris usando parâmetros configuráveis
    /// </summary>
    /// <param name="quantidadeIris">Quantidade de handlers para a íris (mínimo 6)</param>
    /// <param name="quantidadePupila">Quantidade de handlers para a pupila (mínimo 6)</param>
    /// <param name="offsetGraus">Offset angular aplicado a ambos os conjuntos</param>
    public void InicializarHandlers(int? quantidadeIris = null, int? quantidadePupila = null, double offsetGraus = 0)
    {
        if (_atualizandoContagemHandlers)
        {
            return;
        }

        _atualizandoContagemHandlers = true;

        try
        {
            var totalIris = Math.Max(6, quantidadeIris ?? QuantidadeHandlersIris);
            var totalPupila = Math.Max(6, quantidadePupila ?? QuantidadeHandlersPupila);

            LimparHandlers(HandlersPupila);
            LimparHandlers(HandlersIris);

            CriarHandlers(
                HandlersPupila,
                totalPupila,
                CentroPupilaX,
                CentroPupilaY,
                raioHorizontal: RaioPupilaHorizontal,
                raioVertical: RaioPupilaVertical,
                tipo: "Pupila",
                offsetGraus: offsetGraus);

            CriarHandlers(
                HandlersIris,
                totalIris,
                CentroIrisX,
                CentroIrisY,
                raioHorizontal: RaioIrisHorizontal,
                raioVertical: RaioIrisVertical,
                tipo: "Iris",
                offsetGraus: offsetGraus);

            if (QuantidadeHandlersIris != totalIris)
            {
                QuantidadeHandlersIris = totalIris;
            }

            if (QuantidadeHandlersPupila != totalPupila)
            {
                QuantidadeHandlersPupila = totalPupila;
            }

            AtualizarTransformacoesGlobais();

            RegistrarCalibracao(
                "Handlers inicializados: Pupila={0}, Íris={1}, Offset={2}°",
                HandlersPupila.Count,
                HandlersIris.Count,
                offsetGraus);

            RecordDragEvent(
                DragDebugEventType.HandlerTranslation,
                "Handlers inicializados",
                ConstruirMetricasCentros(),
                ConstruirContextoPadrao());
        }
        finally
        {
            _atualizandoContagemHandlers = false;
        }
    }

    partial void OnQuantidadeHandlersIrisChanged(int value)
    {
        if (_atualizandoContagemHandlers)
        {
            return;
        }

        var clamped = Math.Max(6, value);
        if (clamped != value)
        {
            _atualizandoContagemHandlers = true;
            try
            {
                QuantidadeHandlersIris = clamped;
            }
            finally
            {
                _atualizandoContagemHandlers = false;
            }

            InicializarHandlers(clamped, null);
            return;
        }

        InicializarHandlers(clamped, null);
    }

    partial void OnQuantidadeHandlersPupilaChanged(int value)
    {
        if (_atualizandoContagemHandlers)
        {
            return;
        }

        var clamped = Math.Max(6, value);
        if (clamped != value)
        {
            _atualizandoContagemHandlers = true;
            try
            {
                QuantidadeHandlersPupila = clamped;
            }
            finally
            {
                _atualizandoContagemHandlers = false;
            }

            InicializarHandlers(null, clamped);
            return;
        }

        InicializarHandlers(null, clamped);
    }

    /// <summary>
    /// Cria handlers distribuídos de forma uniforme em torno do centro indicado
    /// </summary>
    private void CriarHandlers(
        ObservableCollection<CalibrationHandler> destino,
        int quantidade,
        double centroX,
        double centroY,
        double raioHorizontal,
        double raioVertical,
        string tipo,
        double offsetGraus)
    {
        if (quantidade <= 0) return;

        var passoAngular = 360.0 / quantidade;

        for (int i = 0; i < quantidade; i++)
        {
            var anguloGraus = NormalizeAngleDegrees(offsetGraus + i * passoAngular);
            var anguloRad = anguloGraus * Math.PI / 180.0;

            // Permitir elipse (ajustes independentes eixo X/Y futuros)
            var x = centroX + raioHorizontal * Math.Cos(anguloRad);
            var y = centroY + raioVertical * Math.Sin(anguloRad);

            destino.Add(new CalibrationHandler
            {
                X = x - 8, // centralizar ellipse 16x16
                Y = y - 8,
                Angulo = anguloGraus,
                Tipo = tipo
            });
        }
    }

    private static double NormalizeAngleDegrees(double angulo)
    {
        while (angulo < 0) angulo += 360;
        while (angulo >= 360) angulo -= 360;
        return angulo;
    }

    private static double NormalizeAngleRadians(double angulo)
    {
        while (angulo < 0) angulo += 2 * Math.PI;
        while (angulo >= 2 * Math.PI) angulo -= 2 * Math.PI;
        return angulo;
    }

    private void LimparHandlers(ObservableCollection<CalibrationHandler> handlers)
    {
        foreach (var handler in handlers)
        {
            handler.PropertyChanged -= OnHandlerPropertyChanged;
        }

        handlers.Clear();
    }

    private void OnHandlersCollectionChanged(object? sender, NotifyCollectionChangedEventArgs e)
    {
        if (_suspendHandlerUpdates)
        {
            return;
        }

        if (e.OldItems != null)
        {
            foreach (CalibrationHandler handler in e.OldItems)
            {
                handler.PropertyChanged -= OnHandlerPropertyChanged;
            }
        }

        if (e.NewItems != null)
        {
            foreach (CalibrationHandler handler in e.NewItems)
            {
                handler.PropertyChanged += OnHandlerPropertyChanged;
            }
        }

        if (e.Action == NotifyCollectionChangedAction.Reset && sender is IEnumerable<CalibrationHandler> handlers)
        {
            foreach (var handler in handlers)
            {
                handler.PropertyChanged -= OnHandlerPropertyChanged;
                handler.PropertyChanged += OnHandlerPropertyChanged;
            }
        }

        if (_atualizandoContagemHandlers)
        {
            return;
        }

        AtualizarTransformacoesGlobais();
    }

    private void OnHandlerPropertyChanged(object? sender, PropertyChangedEventArgs e)
    {
        if (_suspendHandlerUpdates)
        {
            return;
        }

        if (_atualizandoContagemHandlers)
        {
            return;
        }

        if (e.PropertyName is nameof(CalibrationHandler.X) or nameof(CalibrationHandler.Y))
        {
            AtualizarTransformacoesGlobais();
        }
    }

    private void AtualizarTransformacoesGlobais()
    {
        _logger.LogDebug($"🔄 [TRANSFORM GLOBAL] Iniciando atualização...");

        AtualizarTransformacaoIris();
        AtualizarTransformacaoPupila();

        if (MapaAtual != null && MostrarMapaIridologico)
        {
            // ⭐ REGRA 1: Não renderizar durante drag ativo (performance + previne esticamento)
            if (_isDragging)
            {
#if DEBUG
                _logger.LogDebug("⏭️ RENDERIZAÇÃO ADIADA - _isDragging = TRUE");
#endif
                // Renderização será feita no EndDrag()
            }
            // ⭐ REGRA 2: Modo "Mover Mapa" SEMPRE usa renderização simples (previne esticamento)
            // Modo overlay sempre usa polígonos simples (sem deformação manual)
            {
#if DEBUG
                _logger.LogDebug("🎨 Renderizando polígonos (modo overlay)");
#endif
                RenderizarPoligonos();
            }
                _logger.LogDebug("🎨 Renderizando polígonos SEM deformação (mover mapa ou modo normal)");
#endif
                RenderizarPoligonos();
            }
        }

        _logger.LogDebug($"✅ [TRANSFORM GLOBAL] Concluída");

        RecordDragEvent(
            DragDebugEventType.ViewModelUpdate,
            "AtualizarTransformacoesGlobais concluída",
            ConstruirMetricasCentros(),
            ConstruirContextoPadrao());
    }

    private void RegistrarCalibracao(string mensagem, params object[] args)
    {
        _logger.LogDebug(mensagem, args);

        try
        {
            var formatado = args?.Length > 0
                ? string.Format(CultureInfo.InvariantCulture, mensagem, args)
                : mensagem;

            Console.WriteLine($"[Calibração] {formatado}");
        }
        catch (FormatException)
        {
            Console.WriteLine($"[Calibração] {mensagem}");
        }
    }

    private void AtualizarTransformacaoIris()
    {
        if (HandlersIris.Count == 0)
        {
            CentroIrisX = 300;
            CentroIrisY = 300;
            RaioIrisHorizontal = RAIO_NOMINAL_IRIS;
            RaioIrisVertical = RAIO_NOMINAL_IRIS;
            RaioIris = RAIO_NOMINAL_IRIS;
            EscalaIrisX = 1.0;
            EscalaIrisY = 1.0;
            _logger.LogDebug($"⚪ [ÍRIS] Sem handlers, valores default aplicados");
            return;
        }

        var pontos = HandlersIris.Select(h => (X: h.X + 8, Y: h.Y + 8)).ToList();

        var centroX = pontos.Average(p => p.X);
        var centroY = pontos.Average(p => p.Y);

        var raioHorizontal = pontos.Max(p => Math.Abs(p.X - centroX));
        var raioVertical = pontos.Max(p => Math.Abs(p.Y - centroY));

        raioHorizontal = Math.Max(1.0, raioHorizontal);
        raioVertical = Math.Max(1.0, raioVertical);

        _logger.LogDebug($"🟢 [ÍRIS] Centro calculado: ({centroX:F2}, {centroY:F2}) - Anterior: ({CentroIrisX:F2}, {CentroIrisY:F2})");
        _logger.LogDebug($"   Raios: H={raioHorizontal:F2}, V={raioVertical:F2}");

        CentroIrisX = centroX;
        CentroIrisY = centroY;
        RaioIrisHorizontal = raioHorizontal;
        RaioIrisVertical = raioVertical;
        RaioIris = (raioHorizontal + raioVertical) / 2.0;
        EscalaIrisX = raioHorizontal / RAIO_NOMINAL_IRIS;
        EscalaIrisY = raioVertical / RAIO_NOMINAL_IRIS;

        RegistrarCalibracao(
            "Íris → Centro=({0:F1},{1:F1}) EscalaX={2:F3} EscalaY={3:F3}",
            CentroIrisX,
            CentroIrisY,
            EscalaIrisX,
            EscalaIrisY);
    }

    private void AtualizarTransformacaoPupila()
    {
        if (HandlersPupila.Count == 0)
        {
            CentroPupilaX = 300;
            CentroPupilaY = 300;
            RaioPupilaHorizontal = RAIO_NOMINAL_PUPILA;
            RaioPupilaVertical = RAIO_NOMINAL_PUPILA;
            RaioPupila = RAIO_NOMINAL_PUPILA;
            EscalaPupilaX = 1.0;
            EscalaPupilaY = 1.0;
            _logger.LogDebug($"⚪ [PUPILA] Sem handlers, valores default aplicados");
            return;
        }

        var pontos = HandlersPupila.Select(h => (X: h.X + 8, Y: h.Y + 8)).ToList();

        var centroX = pontos.Average(p => p.X);
        var centroY = pontos.Average(p => p.Y);

        var raioHorizontal = pontos.Max(p => Math.Abs(p.X - centroX));
        var raioVertical = pontos.Max(p => Math.Abs(p.Y - centroY));

        raioHorizontal = Math.Max(0.5, raioHorizontal);
        raioVertical = Math.Max(0.5, raioVertical);

        _logger.LogDebug($"🔵 [PUPILA] Centro calculado: ({centroX:F2}, {centroY:F2}) - Anterior: ({CentroPupilaX:F2}, {CentroPupilaY:F2})");
        _logger.LogDebug($"   Raios: H={raioHorizontal:F2}, V={raioVertical:F2}");

        CentroPupilaX = centroX;
        CentroPupilaY = centroY;
        RaioPupilaHorizontal = raioHorizontal;
        RaioPupilaVertical = raioVertical;
        RaioPupila = (raioHorizontal + raioVertical) / 2.0;
        EscalaPupilaX = raioHorizontal / RAIO_NOMINAL_PUPILA;
        EscalaPupilaY = raioVertical / RAIO_NOMINAL_PUPILA;

        RegistrarCalibracao(
            "Pupila → Centro=({0:F1},{1:F1}) EscalaX={2:F3} EscalaY={3:F3}",
            CentroPupilaX,
            CentroPupilaY,
            EscalaPupilaX,
            EscalaPupilaY);
    }

    /// <summary>
    /// Reset de calibração: restaura posições padrão
    /// </summary>
    [RelayCommand]
    private void ResetCalibracao()
    {
        CentroPupilaX = 300;
        CentroPupilaY = 300;
        RaioPupila = 54;
        RaioPupilaHorizontal = RAIO_NOMINAL_PUPILA;
        RaioPupilaVertical = RAIO_NOMINAL_PUPILA;

        CentroIrisX = 300;
        CentroIrisY = 300;
        RaioIris = 270;
        RaioIrisHorizontal = RAIO_NOMINAL_IRIS;
        RaioIrisVertical = RAIO_NOMINAL_IRIS;
        EscalaIrisX = 1.0;
        EscalaIrisY = 1.0;
        EscalaPupilaX = 1.0;
        EscalaPupilaY = 1.0;
        OpacidadeMapa = 50.0;

        // Recalcular polígonos
        if (MostrarMapaIridologico && MapaAtual != null)
        {
            RenderizarPoligonos();
        }

        _logger.LogInformation("🔄 Calibração resetada para valores padrão");

        RecordDragEvent(
            DragDebugEventType.ViewModelUpdate,
            "ResetCalibracao",
            ConstruirMetricasCentros(),
            ConstruirContextoPadrao());
    }

    /// <summary>
    /// Translada os handlers (pupila, íris ou ambos) preservando offsets relativos
    /// </summary>
    /// <param name="tipo">"Pupila", "Iris" ou "Ambos"</param>
    /// <param name="deltaX">Deslocamento em X</param>
    /// <param name="deltaY">Deslocamento em Y</param>
    public void TransladarCalibracao(string? tipo, double deltaX, double deltaY)
    {
        if (Math.Abs(deltaX) < 0.001 && Math.Abs(deltaY) < 0.001)
        {
            _logger.LogDebug("⏭️ [TRANSLADAR] Delta muito pequeno, ignorado");
            return;
        }

        var modo = (tipo ?? "Ambos").Trim().ToLowerInvariant();
        if (modo.Contains("í"))
        {
            modo = modo.Replace("í", "i", StringComparison.InvariantCulture);
        }

        _logger.LogDebug($"🔵 [TRANSLADAR] Tipo: {modo}, Delta: ({deltaX:F2}, {deltaY:F2})");
        _logger.LogDebug($"   Centro PRÉ - Pupila: ({CentroPupilaX:F2}, {CentroPupilaY:F2}), Íris: ({CentroIrisX:F2}, {CentroIrisY:F2})");
        _logger.LogDebug($"   Handlers - Pupila: {HandlersPupila.Count}, Íris: {HandlersIris.Count}");

        var contextoPre = ConstruirContextoPadrao();
        contextoPre["modo"] = modo;

        var metricasPre = ConstruirMetricasCentros();
        metricasPre["deltaX"] = deltaX;
        metricasPre["deltaY"] = deltaY;

        RecordDragEvent(
            DragDebugEventType.DragMovePreTransform,
            $"Pré-translação ({modo})",
            metricasPre,
            contextoPre);

        // ⚡ CRÍTICO: Preservar estado anterior de _suspendHandlerUpdates
        // Se já estava suspenso (por BeginDrag), não deve ser reativado no finally
        var previousSuspendState = _suspendHandlerUpdates;
        _suspendHandlerUpdates = true;
        try
        {
            if (modo is "pupila" or "ambos")
            {
                int handlersMovidos = 0;
                foreach (var handler in HandlersPupila)
                {
                    handler.X += deltaX;
                    handler.Y += deltaY;
                    handlersMovidos++;
                }
                _logger.LogDebug($"   ↔️ Movidos {handlersMovidos} handlers de pupila");
            }

            if (modo is "iris" or "ambos")
            {
                int handlersMovidos = 0;
                foreach (var handler in HandlersIris)
                {
                    handler.X += deltaX;
                    handler.Y += deltaY;
                    handlersMovidos++;
                }
                _logger.LogDebug($"   ↔️ Movidos {handlersMovidos} handlers de íris");
            }
        }
        finally
        {
            // ⚡ CRÍTICO: Restaurar estado anterior em vez de forçar false
            _suspendHandlerUpdates = previousSuspendState;
        }

        AtualizarTransformacoesGlobais();

        _logger.LogDebug($"   Centro PÓS - Pupila: ({CentroPupilaX:F2}, {CentroPupilaY:F2}), Íris: ({CentroIrisX:F2}, {CentroIrisY:F2})");

        var contextoPos = ConstruirContextoPadrao();
        contextoPos["modo"] = modo;

        RecordDragEvent(
            DragDebugEventType.DragMovePostTransform,
            $"Pós-translação ({modo})",
            ConstruirMetricasCentros(),
            contextoPos);
    }
>>>>>>> 1becab72

    /// <summary>
    /// Recalcula polígonos com deformação baseada em handlers
    /// (Implementação simplificada - pode ser expandida)
    /// </summary>
    public void RecalcularPoligonosComDeformacao()
    {
        RecalcularPoligonosComDeformacao(throttle: false);
    }

    /// <summary>
    /// Recalcula polígonos com deformação baseada em handlers
<<<<<<< HEAD
=======
    /// </summary>
    /// <param name="throttle">Se true, aplica throttle (mínimo 50ms entre atualizações)</param>
    public void RecalcularPoligonosComDeformacao(bool throttle)
    {
        if (MapaAtual == null) return;

        // ⚡ PERFORMANCE: Throttle durante drag para reduzir overhead
        if (throttle && _isDragging)
        {
            var elapsed = (DateTime.Now - _lastRenderTime).TotalMilliseconds;
            if (elapsed < RenderThrottleMs)
            {
#if DEBUG
                _logger.LogTrace("⏭️ Render throttled (last render {Elapsed}ms ago)", elapsed);
#endif
                return; // Skip render - too soon
            }
            _lastRenderTime = DateTime.Now;
        }

        // Modo overlay sempre usa polígonos simples (sem handlers)
        RenderizarPoligonos();

        _logger.LogInformation("🔄 Polígonos recalculados com nova calibração");
    }

>>>>>>> 1becab72
    /// <summary>
    /// Recalcula e renderiza os polígonos das zonas iridológicas.
    /// Agora usa apenas círculos perfeitos + transformação overlay do Sistema Infalível.
    /// </summary>
    public void RecalcularPoligonosComDeformacao(bool throttle = false)
    {
        if (MapaAtual == null) return;

        RenderizarPoligonos();

<<<<<<< HEAD
        _logger.LogInformation("🔄 Polígonos recalculados");
=======
        _logger.LogInformation("🎨 Renderizados {Count} polígonos DEFORMADOS", PoligonosZonas.Count);
    }

    /// <summary>
    /// Interpola pontos da zona usando posições reais dos handlers (deformação)
    /// </summary>
    private List<System.Windows.Media.PointCollection> InterpolateZoneWithHandlers(IridologyZone zona, bool aplicarDeformacaoLocal = true)
    {
        var result = new List<System.Windows.Media.PointCollection>();

        foreach (var parte in zona.Partes)
        {
            var pontos = new System.Windows.Media.PointCollection();

            foreach (var coordenada in parte)
            {
                double normalizedRadius = Math.Clamp(coordenada.Raio, 0.0, 1.0);
                double angulo = (coordenada.Angulo + 270.0) * Math.PI / 180.0;
                angulo = NormalizeAngleRadians(angulo);

                var (pesoPupila, pesoIris) = CalcularPesosRadiais(normalizedRadius);

                double raioOriginalIris = normalizedRadius * RAIO_NOMINAL_IRIS;
                double raioOriginalPupila = ConverterRaioParaPupila(normalizedRadius);

                double raioDeformadoIris = raioOriginalIris;
                double raioDeformadoPupila = raioOriginalPupila;

                if (aplicarDeformacaoLocal)
                {
                    if (pesoIris > 0.0001 && HandlersIris.Count > 0)
                    {
                        raioDeformadoIris = InterpolateRadiusFromHandlers(
                            angulo,
                            raioOriginalIris,
                            HandlersIris,
                            CentroIrisX,
                            CentroIrisY,
                            EscalaIrisX,
                            EscalaIrisY,
                            RAIO_NOMINAL_IRIS);
                    }

                    if (pesoPupila > 0.0001 && HandlersPupila.Count > 0)
                    {
                        raioDeformadoPupila = InterpolateRadiusFromHandlers(
                            angulo,
                            raioOriginalPupila,
                            HandlersPupila,
                            CentroPupilaX,
                            CentroPupilaY,
                            EscalaPupilaX,
                            EscalaPupilaY,
                            RAIO_NOMINAL_PUPILA);
                    }
                }

                double raioDeformado = (pesoPupila * raioDeformadoPupila) + (pesoIris * raioDeformadoIris);
                double escalaX = (pesoPupila * EscalaPupilaX) + (pesoIris * EscalaIrisX);
                double escalaY = (pesoPupila * EscalaPupilaY) + (pesoIris * EscalaIrisY);
                double centroX = (pesoPupila * CentroPupilaX) + (pesoIris * CentroIrisX);
                double centroY = (pesoPupila * CentroPupilaY) + (pesoIris * CentroIrisY);

                double raioHorizontal = raioDeformado * escalaX;
                double raioVertical = raioDeformado * escalaY;
                double x = centroX + raioHorizontal * Math.Cos(angulo);
                double y = centroY - raioVertical * Math.Sin(angulo);

                pontos.Add(new System.Windows.Point(x, y));
            }

            if (pontos.Count > 0)
            {
                result.Add(pontos);
            }
        }

        return result;
    }

    /// <summary>
    /// ✅ RAIO NOMINAL FIXO (baseline imutável para cálculo de deformação)
    /// Previne erro de "baseline móvel" onde GetRaioNominal() retorna valor que muda durante drag
    /// </summary>
    private static double GetRaioNominalFixo(string tipo) =>
        tipo == "Pupila" ? RAIO_NOMINAL_PUPILA : RAIO_NOMINAL_IRIS;

    private static (double pesoPupila, double pesoIris) CalcularPesosRadiais(double normalizedRadius)
    {
        double limiteInferior = Math.Clamp(PUPILA_NORMALIZED_THRESHOLD - PUPILA_TRANSITION_WIDTH, 0.0, 1.0);
        double limiteSuperior = Math.Clamp(PUPILA_NORMALIZED_THRESHOLD + PUPILA_TRANSITION_WIDTH, 0.0, 1.0);

        if (normalizedRadius <= limiteInferior)
        {
            return (1.0, 0.0);
        }

        if (normalizedRadius >= limiteSuperior)
        {
            return (0.0, 1.0);
        }

        double intervalo = limiteSuperior - limiteInferior;
        if (intervalo < 1e-6)
        {
            return (0.0, 1.0);
        }

        double pesoIris = Math.Clamp((normalizedRadius - limiteInferior) / intervalo, 0.0, 1.0);
        return (1.0 - pesoIris, pesoIris);
    }

    private static double ConverterRaioParaPupila(double normalizedRadius)
    {
        double fatorNormalizado = PUPILA_NORMALIZED_THRESHOLD <= double.Epsilon
            ? 0.0
            : normalizedRadius / PUPILA_NORMALIZED_THRESHOLD;

        fatorNormalizado = Math.Clamp(fatorNormalizado, 0.0, 1.0);
        return fatorNormalizado * RAIO_NOMINAL_PUPILA;
    }

    /// <summary>
    /// Interpola raio baseado nas posições dos handlers
    /// DEFORMAÇÃO RADIAL: Cada handler afeta zona de ±45° (90° total) com peso gaussiano
    /// FIX CRÍTICO: Eixo Y invertido para compatibilidade WPF (Y cresce para BAIXO)
    /// </summary>
    private double InterpolateRadiusFromHandlers(
        double angulo,
        double raioOriginal,
        ObservableCollection<CalibrationHandler> handlers,
        double centroX,
        double centroY,
        double escalaX,
        double escalaY,
        double raioNominalBase)
    {
        if (handlers.Count == 0) return raioOriginal;

        // Calcular posições e ângulos de todos os handlers
        var handlersComAngulo = handlers
            .Select(h =>
            {
                var escalaNormX = Math.Abs(escalaX) < 1e-6 ? 1.0 : escalaX;
                var escalaNormY = Math.Abs(escalaY) < 1e-6 ? 1.0 : escalaY;

                var dx = (h.X + 8 - centroX) / escalaNormX;
                var dy = (h.Y + 8 - centroY) / escalaNormY;
                // ✅ Orientação WPF: 0° à direita, ângulos positivos no sentido horário
                var anguloHandler = Math.Atan2(dy, dx);

                if (anguloHandler < 0)
                    anguloHandler += 2 * Math.PI;

                var raioHandler = Math.Sqrt(dx * dx + dy * dy);

                return new { Handler = h, Angulo = anguloHandler, Raio = raioHandler };
            })
            .ToList();

        if (handlersComAngulo.Count == 0) return raioOriginal;

        // 🎯 NOVA LÓGICA: SOMA PONDERADA DE TODOS OS HANDLERS
        // Cada handler contribui baseado na distância angular (zona de influência ±45°)
        double somaFatores = 0;
        double somaPesos = 0;

        var passoAngular = (2 * Math.PI) / handlersComAngulo.Count;
        var zonaInfluencia = passoAngular; // ±passo (cobertura contínua em torno do círculo)

        foreach (var h in handlersComAngulo)
        {
            // Calcular diferença angular (considerar wrap-around em 0°/360°)
            double diff = angulo - h.Angulo;

            // Normalizar para [-π, π]
            while (diff > Math.PI) diff -= 2 * Math.PI;
            while (diff < -Math.PI) diff += 2 * Math.PI;

            double diffAbs = Math.Abs(diff);

            if (diffAbs <= zonaInfluencia)
            {
                // Peso suavizado: coseno escalado para chegar a zero na borda da zona de influência
                double peso = Math.Cos((diffAbs / zonaInfluencia) * (Math.PI / 2.0));

                // Fator de deformação deste handler
                double fatorHandler = h.Raio / raioNominalBase;

                somaFatores += fatorHandler * peso;
                somaPesos += peso;
            }
        }

        // Se nenhum handler influencia, usar raio original
        if (somaPesos < 0.0001)
            return raioOriginal;

        // Média ponderada dos fatores
        double fatorDeformacaoFinal = somaFatores / somaPesos;

        // Aplicar deformação ao raio original
        return raioOriginal * fatorDeformacaoFinal;
    }

    /// <summary>
    /// Obtém raio nominal (círculo perfeito) para o tipo de handler
    /// </summary>
    private double GetRaioNominal(string tipo)
    {
        return tipo == "Pupila" ? RaioPupila : RaioIris;
    }

    /// <summary>
    /// Normaliza ângulo para -π a +π
    /// </summary>
    private double NormalizarAngulo(double angulo)
    {
        while (angulo > Math.PI) angulo -= 2 * Math.PI;
        while (angulo < -Math.PI) angulo += 2 * Math.PI;
        return angulo;
    }

    /// <summary>
    /// Observador: quando modo calibração ativa, inicializa handlers
    /// </summary>
    partial void OnModoMoverMapaChanged(bool value)
    {
        if (value)
        {
            EnsureHandlersInitialized();
        }
>>>>>>> 1becab72
    }

    // ✅ DISPOSE PATTERN: Liberar SemaphoreSlim (CA1001 compliant)
    private bool _disposed = false;

    public void Dispose()
    {
        Dispose(true);
        GC.SuppressFinalize(this);
    }

    protected virtual void Dispose(bool disposing)
    {
        if (!_disposed && disposing)
        {
            _carregarImagensSemaphore?.Dispose();
        }
        _disposed = true;
    }
}
<|MERGE_RESOLUTION|>--- conflicted
+++ resolved
@@ -181,6 +181,7 @@
         if (DebugArrastoAtivo)
         {
             _dragDebugService.RecordEvent(DragDebugEventType.DragStart, "IrisdiagnosticoViewModel inicializado");
+            RegistarEstadoAtual("VM inicializada");
         }
     }
 
@@ -552,6 +553,24 @@
         _logger.LogDebug("🔄 Zoom resetado");
     }
 
+    [RelayCommand]
+    private void AumentarMapa()
+    {
+        AjustarMapaZoom(MapaZoom + MAPA_ZOOM_STEP);
+    }
+
+    [RelayCommand]
+    private void DiminuirMapa()
+    {
+        AjustarMapaZoom(MapaZoom - MAPA_ZOOM_STEP);
+    }
+
+    [RelayCommand]
+    private void ResetMapa()
+    {
+        AjustarMapaZoom(1.0);
+    }
+
     // ========================================
     // FASE 2: COMANDOS DE MARCAÇÕES
     // ========================================
@@ -889,13 +908,6 @@
     {
         try
         {
-            // ✅ Auto-ativar o mapa se ainda não estiver visível
-            if (!MostrarMapaIridologico)
-            {
-                MostrarMapaIridologico = true;
-                _logger.LogInformation("🔍 Mapa iridológico ativado automaticamente");
-            }
-
             _overlayService.StartAlignment();
             IsAlignmentActive = true;
             AlignmentInstructionText = "1️⃣ Clique no CENTRO da pupila";
@@ -1034,6 +1046,7 @@
         if (value)
         {
             _dragDebugService.RecordEvent(DragDebugEventType.DragStart, "Debug de arrasto ativado");
+            RegistarEstadoAtual("Debug toggle ON");
         }
     }
 
@@ -1058,8 +1071,6 @@
         }
     }
 
-<<<<<<< HEAD
-=======
     private Dictionary<string, double> ConstruirMetricasCentros()
     {
         return new Dictionary<string, double>
@@ -1094,7 +1105,6 @@
             contexto);
     }
 
->>>>>>> 1becab72
     // ========================================
     // FASE 4: MAPA IRIDOLÓGICO
     // ========================================
@@ -1108,6 +1118,7 @@
 
         if (value && IrisImagemSelecionada != null)
         {
+            EnsureHandlersInitialized();
             _ = CarregarMapaIridologicoAsync();
         }
         else
@@ -1150,6 +1161,8 @@
 
             // Renderizar polígonos
             RenderizarPoligonos();
+
+            EnsureHandlersInitialized();
         }
         catch (Exception ex)
         {
@@ -1168,7 +1181,7 @@
     /// </summary>
     private void RenderizarPoligonos()
     {
-        if (MapaAtual?.Zonas == null) return;
+        if (MapaAtual == null) return;
 
         PoligonosZonas.Clear();
 
@@ -1177,34 +1190,17 @@
 
         foreach (var zona in MapaAtual.Zonas)
         {
-            // 🎨 NOVA LÓGICA: Círculos perfeitos + OverlayTransform do Sistema Infalível
-            foreach (var parte in zona.Partes)
-            {
-                var pontos = new System.Windows.Media.PointCollection();
-
-                foreach (var coordenada in parte)
+            var poligonos = InterpolateZoneWithHandlers(zona, aplicarDeformacaoLocal: false);
+
+            foreach (var pontos in poligonos)
+            {
+                PoligonosZonas.Add(new ZonaPoligono
                 {
-                    double normalizedRadius = Math.Clamp(coordenada.Raio, 0.0, 1.0);
-                    double angulo = (coordenada.Angulo + 270.0) * Math.PI / 180.0;
-                    angulo = NormalizeAngleRadians(angulo);
-
-                    double raio = normalizedRadius * RAIO_NOMINAL_IRIS;
-                    double x = 200.0 + raio * Math.Cos(angulo); // Centro em (200, 200) - canvas 400x400
-                    double y = 200.0 - raio * Math.Sin(angulo);
-
-                    pontos.Add(new System.Windows.Point(x, y));
-                }
-
-                if (pontos.Count > 0)
-                {
-                    PoligonosZonas.Add(new ZonaPoligono
-                    {
-                        Nome = zona.Nome,
-                        Descricao = zona.Descricao,
-                        Pontos = pontos,
-                        CorPreenchimento = cores[corIndex % cores.Length]
-                    });
-                }
+                    Nome = zona.Nome,
+                    Descricao = zona.Descricao,
+                    Pontos = pontos,
+                    CorPreenchimento = cores[corIndex % cores.Length]
+                });
             }
 
             corIndex++;
@@ -1215,14 +1211,19 @@
             MapaAtual.Zonas.Count);
     }
 
-    /// <summary>
-    /// Normaliza ângulo para 0 a 2π radianos
-    /// </summary>
-    private static double NormalizeAngleRadians(double angulo)
-    {
-        while (angulo < 0) angulo += 2 * Math.PI;
-        while (angulo >= 2 * Math.PI) angulo -= 2 * Math.PI;
-        return angulo;
+    private void EnsureHandlersInitialized()
+    {
+        if (HandlersIris.Count > 0 && HandlersPupila.Count > 0)
+        {
+            return;
+        }
+
+        if (_atualizandoContagemHandlers)
+        {
+            return;
+        }
+
+        InicializarHandlers();
     }
 
     /// <summary>
@@ -1240,9 +1241,6 @@
         }
     }
 
-<<<<<<< HEAD
-    // === MÉTODOS DE RENDERIZAÇÃO OVERLAY ===
-=======
     // === MÉTODOS DE CALIBRAÇÃO ===
 
     /// <summary>
@@ -1762,7 +1760,6 @@
             ConstruirMetricasCentros(),
             contextoPos);
     }
->>>>>>> 1becab72
 
     /// <summary>
     /// Recalcula polígonos com deformação baseada em handlers
@@ -1775,8 +1772,6 @@
 
     /// <summary>
     /// Recalcula polígonos com deformação baseada em handlers
-<<<<<<< HEAD
-=======
     /// </summary>
     /// <param name="throttle">Se true, aplica throttle (mínimo 50ms entre atualizações)</param>
     public void RecalcularPoligonosComDeformacao(bool throttle)
@@ -1803,20 +1798,37 @@
         _logger.LogInformation("🔄 Polígonos recalculados com nova calibração");
     }
 
->>>>>>> 1becab72
-    /// <summary>
-    /// Recalcula e renderiza os polígonos das zonas iridológicas.
-    /// Agora usa apenas círculos perfeitos + transformação overlay do Sistema Infalível.
-    /// </summary>
-    public void RecalcularPoligonosComDeformacao(bool throttle = false)
+    /// <summary>
+    /// Renderiza polígonos DEFORMADOS usando posições reais dos handlers
+    /// </summary>
+    private void RenderizarPoligonosComDeformacao()
     {
         if (MapaAtual == null) return;
 
-        RenderizarPoligonos();
-
-<<<<<<< HEAD
-        _logger.LogInformation("🔄 Polígonos recalculados");
-=======
+        PoligonosZonas.Clear();
+
+        var cores = new[] { "#6B8E63", "#9CAF97", "#5B7C99", "#D4A849" };
+        var corIndex = 0;
+
+        foreach (var zona in MapaAtual.Zonas)
+        {
+            // 🎯 NOVA LÓGICA: Interpolar pontos usando handlers
+            var poligonosDeformados = InterpolateZoneWithHandlers(zona);
+
+            foreach (var pontos in poligonosDeformados)
+            {
+                PoligonosZonas.Add(new ZonaPoligono
+                {
+                    Nome = zona.Nome,
+                    Descricao = zona.Descricao,
+                    Pontos = pontos,
+                    CorPreenchimento = cores[corIndex % cores.Length]
+                });
+            }
+
+            corIndex++;
+        }
+
         _logger.LogInformation("🎨 Renderizados {Count} polígonos DEFORMADOS", PoligonosZonas.Count);
     }
 
@@ -2049,7 +2061,6 @@
         {
             EnsureHandlersInitialized();
         }
->>>>>>> 1becab72
     }
 
     // ✅ DISPOSE PATTERN: Liberar SemaphoreSlim (CA1001 compliant)
